English | [简体中文](model_export_cn.md)

# Model Export

After model training, we can export the inference model and deploy it using inference library, which achieves faster inference speed.

This tutorial will show how to export a trained model。


## Acquire trained weight

After model training, the weight with the highest accuracy is saved in ` path/to/save/best_ model/model.pdparams`.

For the convenience of this demo, we run the following commands to download the [trained weight](https://paddleseg.bj.bcebos.com/dygraph/cityscapes/pp_liteseg_stdc1_cityscapes_1024x512_scale0.5_160k/model.pdparams) of PP-LiteSeg.


```shell
wget https://paddleseg.bj.bcebos.com/dygraph/cityscapes/pp_liteseg_stdc1_cityscapes_1024x512_scale0.5_160k/model.pdparams
```

## Export the prediction Model

Run the following command in the root of PaddleSeg, the inference model is saved in `output/inference_model`.

```shell
<<<<<<< HEAD
export CUDA_VISIBLE_DEVICES=0 # Set a usable GPU.
# If on windows, Run the following command：
# set CUDA_VISIBLE_DEVICES=0
python export.py \
       --config configs/bisenet/bisenet_cityscapes_1024x1024_160k.yml \
       --model_path bisenet/model.pdparams\
       --save_dir output
       --input_shape 1 3 512 1024
=======
python tools/export.py \
       --config configs/pp_liteseg/pp_liteseg_stdc1_cityscapes_1024x512_scale0.5_160k.yml \
       --model_path model.pdparams \
       --save_dir output/inference_model
>>>>>>> 9ce492f0
```

**Description of Exported Script Parameters**

|Parammeter|Purpose|Is Needed|Default|
|-|-|-|-|
<<<<<<< HEAD
|config|Config file|yes|-|
|save_dir|Save root path for model and VisualDL log files|no|output|
|model_path|Path of pre-training model parameters|no|The value in config file|
|with_softmax|Add softmax operator at the end of the network. Since PaddleSeg networking returns Logits by default, you can set it to True if you want the deployment model to get the probability value|no|False|
|without_argmax|Whether or not to add argmax operator at the end of the network. Since PaddleSeg networking returns Logits by default, we add argmax operator at the end of the network by default in order to directly obtain the prediction results for the deployment model|no|False|
|input_shape| Set the input shape of exported model, such as `--input_shape 1 3 1024 1024`。if input_shape is not provided，the Default input shape of exported model is [-1, 3, -1, -1] | no (If the image shape in prediction is consistent, you should set the input_shape) | None |

**If you encounter shape-relevant issue, please try to set the input_shape.**
=======
|config|The path of config file|yes|-|
|model_path|The path of trained weight|no|-|
|save_dir| The save dir for the inference model|no|`output/inference_model`|
|input_shape| Set the input shape (`N*C*H*W`) of the inference model, such as `--input_shape 1 3 1024 1024`。if input_shape is not provided，the input shape of the inference model is [-1, 3, -1, -1]. If the image shape in prediction is fixed, you should set the input_shape. | no  | None |
|output_op | Set the op that is appended to the inference model, should in [`argmax`, `softmax`, `none`]. PaddleSeg models outputs logits (`N*C*H*W`) by default. Adding `argmax` operation, we get the label for every pixel, the dimension of output is `N*H*W`. Adding `softmax` operation, we get the probability of different classes for every pixel. | no | argmax |
|with_softmax| Deprecated params, please use --output_op. Add softmax operator at the end of the network. Since PaddleSeg networking returns Logits by default, you can set it to True if you want the deployment model to get the probability value|no|False|
|without_argmax|Deprecated params, please use --output_op. Whether or not to add argmax operator at the end of the network. Since PaddleSeg networking returns Logits by default, we add argmax operator at the end of the network by default in order to directly obtain the prediction results for the deployment model|no|False|


Note that:
* If you encounter shape-relevant issue, please try to set the input_shape.
>>>>>>> 9ce492f0

## Prediction Model Files

```shell
output/inference_model
  ├── deploy.yaml            # Config file of deployment
  ├── model.pdiparams        # Paramters of static model
  ├── model.pdiparams.info   # Additional information witch is not concerned generally
  └── model.pdmodel          # Static model file
```

After exporting prediction model, it can be deployed by the following methods.

|Deployment scenarios|Inference library|Tutorial|
|-|-|-|
|Server (Nvidia GPU and X86 CPU) Python deployment|Paddle Inference|[doc](../deploy/python/)|
|Server (Nvidia GPU and X86 CPU) C++ deployment|Paddle Inference|[doc](../deploy/cpp/)|
|Mobile deployment|Paddle Lite|[doc](../deploy/lite/)|
|Service-oriented deployment |Paddle Serving|[doc](../deploy/serving/)|
|Web deployment|Paddle JS|[doc](../deploy/web/)|<|MERGE_RESOLUTION|>--- conflicted
+++ resolved
@@ -23,37 +23,16 @@
 Run the following command in the root of PaddleSeg, the inference model is saved in `output/inference_model`.
 
 ```shell
-<<<<<<< HEAD
-export CUDA_VISIBLE_DEVICES=0 # Set a usable GPU.
-# If on windows, Run the following command：
-# set CUDA_VISIBLE_DEVICES=0
-python export.py \
-       --config configs/bisenet/bisenet_cityscapes_1024x1024_160k.yml \
-       --model_path bisenet/model.pdparams\
-       --save_dir output
-       --input_shape 1 3 512 1024
-=======
 python tools/export.py \
        --config configs/pp_liteseg/pp_liteseg_stdc1_cityscapes_1024x512_scale0.5_160k.yml \
        --model_path model.pdparams \
        --save_dir output/inference_model
->>>>>>> 9ce492f0
 ```
 
 **Description of Exported Script Parameters**
 
 |Parammeter|Purpose|Is Needed|Default|
 |-|-|-|-|
-<<<<<<< HEAD
-|config|Config file|yes|-|
-|save_dir|Save root path for model and VisualDL log files|no|output|
-|model_path|Path of pre-training model parameters|no|The value in config file|
-|with_softmax|Add softmax operator at the end of the network. Since PaddleSeg networking returns Logits by default, you can set it to True if you want the deployment model to get the probability value|no|False|
-|without_argmax|Whether or not to add argmax operator at the end of the network. Since PaddleSeg networking returns Logits by default, we add argmax operator at the end of the network by default in order to directly obtain the prediction results for the deployment model|no|False|
-|input_shape| Set the input shape of exported model, such as `--input_shape 1 3 1024 1024`。if input_shape is not provided，the Default input shape of exported model is [-1, 3, -1, -1] | no (If the image shape in prediction is consistent, you should set the input_shape) | None |
-
-**If you encounter shape-relevant issue, please try to set the input_shape.**
-=======
 |config|The path of config file|yes|-|
 |model_path|The path of trained weight|no|-|
 |save_dir| The save dir for the inference model|no|`output/inference_model`|
@@ -65,7 +44,6 @@
 
 Note that:
 * If you encounter shape-relevant issue, please try to set the input_shape.
->>>>>>> 9ce492f0
 
 ## Prediction Model Files
 
