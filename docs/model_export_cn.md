--- conflicted
+++ resolved
@@ -21,36 +21,16 @@
 在PaddleSeg根目录下，执行如下命令，导出预测模型，保存在`output/inference_model`目录。
 
 ```shell
-<<<<<<< HEAD
-# 设置1张可用的卡
-export CUDA_VISIBLE_DEVICES=0
-# windows下请执行以下命令
-# set CUDA_VISIBLE_DEVICES=0
-python export.py \
-       --config configs/bisenet/bisenet_cityscapes_1024x1024_160k.yml \
-       --model_path bisenet/model.pdparams \
-       --save_dir output
-       --input_shape 1 3 512 1024
-=======
 python tools/export.py \
        --config configs/pp_liteseg/pp_liteseg_stdc1_cityscapes_1024x512_scale0.5_160k.yml \
        --model_path model.pdparams \
        --save_dir output/inference_model
->>>>>>> 9ce492f0
 ```
 
 **导出脚本参数解释：**
 
 |参数名|用途|是否必选项|默认值|
 |-|-|-|-|
-<<<<<<< HEAD
-|config|配置文件|是|-|
-|model_path|预训练权重的路径|否|配置文件中指定的预训练权重路径|
-|save_dir|保存预测模型的路径|否|output|
-|input_shape| 设置导出模型的输入shape，比如传入`--input_shape 1 3 1024 1024`。如果不设置input_shape，默认导出模型的输入shape是[-1, 3, -1, -1] | 否（ 如果预测shape固定，建议指定input_shape参数 ） | None |
-|with_softmax|在网络末端添加softmax算子。由于PaddleSeg组网默认返回logits，如果想要部署模型获取概率值，可以置为True|否|False|
-|without_argmax|是否不在网络末端添加argmax算子。由于PaddleSeg组网默认返回logits，为部署模型可以直接获取预测结果，我们默认在网络末端添加argmax算子|否|False|
-=======
 |config        | 配置文件的路径       | 是 | - |
 |model_path    | 模型权重的路径      | 否 | - |
 |save_dir      | 预测模型保存的目录  | 否 | `./output/inference_model` |
@@ -61,7 +41,6 @@
 
 注意：
 * 如果部署模型时，出现和shape相关的问题，请尝试指定input_shape。
->>>>>>> 9ce492f0
 
 **如果导出出现和shape相关的问题，请尝试指定input_shape。**
 
