English | [简体中文](README_CN.md)

# PaddleSeg

[![License](https://img.shields.io/badge/license-Apache%202-blue.svg)](LICENSE)
[![Version](https://img.shields.io/github/release/PaddlePaddle/PaddleSeg.svg)](https://github.com/PaddlePaddle/PaddleSeg/releases)
![python version](https://img.shields.io/badge/python-3.6+-orange.svg)
![support os](https://img.shields.io/badge/os-linux%2C%20win%2C%20mac-yellow.svg)

## News <img src="./docs/images/seg_news_icon.png" width="50"/>

* [2022-01-04] We published a paper on portrait segmentation named [PP-HumanSeg](./contrib/PP-HumanSeg/paper.md), and released Semantic Connectivity-aware Learning (SCL) framework and a Large-Scale Teleconferencing Video Dataset.
<<<<<<< HEAD
* [2021-10-11] We released PaddleSeg v2.3 with the improved interactive segmentation tool ([EISeg v0.3](./EISeg)), two [matting](./contrib/Matting) algorithms, and segmentation model compression.
=======
* [2021-10-11] We released PaddleSeg v2.3 with the improved interactive segmentation tool ([EISeg v0.3](./EISeg)), two [matting]((./contrib/Matting)) algorithms, and segmentation model compression.
>>>>>>> 3cfc0bf6
* For more information please refer to [Release Note](https://github.com/PaddlePaddle/PaddleSeg/releases).

## Introduction

PaddleSeg is an end-to-end high-efficent development toolkit for image segmentation based on PaddlePaddle, which  helps both developers and researchers in the whole process of designing segmentation models, training models, optimizing performance and inference speed, and deploying models. A lot of well-trained models and various real-world applications in both industry and academia help users conveniently build hands-on experiences in image segmentation.

* #### Four segmentation areas: semantic segmentation, interactive segmentation, panoptic segmentation and image matting.

<div align="center">
<img src="https://user-images.githubusercontent.com/53808988/130562378-64d0c84a-9c3f-4ae4-93f7-bdc0c8e0238e.gif"  width = "2000" />  
</div>


---------------

 * #### Various applications in autonomous driving, medical segmentation, remote sensing, quality inspection, and other scenarios.

<div align="center">
<img src="https://user-images.githubusercontent.com/53808988/130562234-bdf79d76-8566-4e06-a3a9-db7719e63385.gif"  width = "2000" />  
</div>


---------------


## Features

* <img src="./docs/images/f1.png" width="20"/> **High-Performance Model**: Based on the high-performance backbone trained by semi-supervised label knowledge distillation scheme ([SSLD]((https://paddleclas.readthedocs.io/zh_CN/latest/advanced_tutorials/distillation/distillation.html#ssld))), combined with the state of the art segmentation technology, we provide 80+ high-quality pre-training models, which are better than other open-source implementations.

* <img src="./docs/images/f2.png" width="20"/> **Modular Design**: PaddleSeg supports 40+ mainstream *segmentation networks*, developers can start based on actual application scenarios and assemble diversified training configurations combined with modular design of *data enhancement strategies*, *backbone networks*, *loss functions* and other different components to meet different performance and accuracy requirements.

* <img src="./docs/images/f3.png" width="20"/> **High Efficiency**: PaddleSeg provides multi-process asynchronous I/O, multi-card parallel training, evaluation, and other acceleration strategies, combined with the memory optimization function of the PaddlePaddle, which can greatly reduce the training overhead of the segmentation model, all this allowing developers to lower cost and more efficiently train image segmentation model.



## Overview <img src="./docs/images/model.png" width="20"/>

<table align="center">
  <tbody>
    <tr align="center" valign="bottom">
      <td>
        <b>Models</b>
      </td>
      <td colspan="2">
        <b>Components</b>
      </td>
      <td>
        <b>Projects</b>
      </td>
    </tr>
    <tr valign="top">
      <td>
            <li>ANN</li>
            <li>BiSeNetV2</li>
            <li>DANet</li>
            <li>DeepLabV3</li>
            <li>DeepLabV3P</li>
            <li>Fast-SCNN</li>
            <li>HRNet-FCN</li>
            <li>GCNet</li>
            <li>GSCNN</li>
            <li>HarDNet</li>
            <li>OCRNet</li>
            <li>PSPNet</li>
            <li>U-Net</li>
            <li>U<sup>2</sup>-Net</li>
            <li>Att U-Net</li>
            <li>U-Net++</li>
            <li>U-Net3+</li>
            <li>DecoupledSeg</li>
            <li>EMANet</li>
            <li>ISANet</li>
            <li>DNLNet</li>
            <li>SFNet</li>
            <li>PP-HumanSeg</li>
            <li>PortraitNet</li>
            <li>STDC</li>
            <li>GINet</li>
            <li>PointRend</li>
            <li>SegNet</li>
            <li>ESPNetV2</li>
            <li>HRNet-Contrast</li>
            <li>DMNet</li>
            <li>ESPNetV1</li>
            <li>ENCNet</li>
            <li>PFPNNet</li>
            <li>SETR</li>
            <li>MLA Transformer</li>
            <li>SegFormer</li>
            <li>SegMenter</li>
      </td>
      <td>
        <b>Backbones</b><br>
          <ul>
            <li>HRNet</li>
            <li>MobileNetV2</li>
            <li>MobileNetV3</li>
            <li>ResNet</li>
            <li>STDCNet</li>
            <li>XCeption</li>
            <li>VIT</li>
            <li>MixVIT</li>
            <li>Swin Transformer</li>
          </ul>  
        <b>Losses</b><br>
          <ul>
            <li>Cross Entropy</li>
            <li>Binary CE</li>
            <li>Bootstrapped CE</li> 
            <li>Point CE</li>
            <li>OHEM CE</li>
            <li>Pixel Contrast CE</li>
            <li>Focal</li>
            <li>Dice</li>
            <li>RMI</li>
            <li>KL</li>
            <li>L1</li>
            <li>Lovasz</li>
            <li>MSE</li>
            <li>Edge Attention</li>
            <li>Relax Boundary</li>
            <li>Connectivity</li>
          </ul>
        <b>Metrics</b><br>
          <ul>
            <li>mIoU</li>
            <li>Accuracy</li>
            <li>Kappa</li>
            <li>Dice</li>
            <li>AUC_ROC</li>
          </ul>  
      </td>
      <td>
        <b>Datasets</b><br>
          <ul>
            <li>Cityscapes</li>
            <li>Pascal VOC</li>
            <li>ADE20K</li>  
            <li>Pascal Context</li>  
            <li>COCO Stuff</li>
            <li>SUPERVISELY</li>
            <li>EG1800</li>
            <li>CHASE_DB1</li>
            <li>HRF</li>
            <li>DRIVE</li>
            <li>STARE</li>
          </ul> 
        <b>Data Augmentation</b><br>
        <ul>
          <li>Flipping</li>  
          <li>Resize</li>  
          <li>ResizeByLong</li>
          <li>ResizeByShort</li>
          <li>LimitLong</li>  
          <li>ResizeRangeScaling</li>  
          <li>ResizeStepScaling</li>
          <li>Normalize</li>
          <li>Padding</li>
          <li>PaddingByAspectRatio</li>
          <li>RandomPaddingCrop</li>  
          <li>RandomCenterCrop</li>
          <li>ScalePadding</li> 
          <li>RandomNoise</li>  
          <li>RandomBlur</li>  
          <li>RandomRotation</li>  
          <li>RandomScaleAspect</li>  
          <li>RandomDistort</li>  
          <li>RandomAffine</li>  
        </ul>  
      </td>
      <td>
        <b>Interactive Segmentation</b><br>
          <ul>
            <li>EISeg</li>
            <li>RITM</li>
            <li>EdgeFlow</li>
           </ul>
       <b>Image Matting</b><br>
        <ul>
            <li>DIM</li>
            <li>MODNet</li>
            <li>PP-HumanMatting</li>
        </ul>
        <b>Human Segmentation</b><br>
        <ul>
            <li>PP-HumanSeg</li>
        </ul>
        <b>Cityscapes SOTA</b><br>
        <ul>
            <li>HMSA</li>
        </ul>
        <b>Panoptic Segmentation</b><br>
          <ul>
            <li>Panoptic-DeepLab</li>
          </ul>
        <b>CVPR Champion</b><br>
        <ul>
            <li>MLA Transformer</li>
        </ul>
        <b>Domain Adaption</b><br>
        <ul>
            <li>PixMatch</li>
        </ul>
      </td>  
    </tr>


</td>
    </tr>
  </tbody>
</table>

## Model Zoo

The relationship between mIoU and FLOPs of representative architectures and backbones. See [Model Zoo Overview](./docs/model_zoo_overview.md) for more details.

<div align="center">
<img src=https://user-images.githubusercontent.com/30695251/140323107-02ce9de4-c8f4-4f18-88b2-59bd0055a70b.png   />  
</div>



## Tutorials <img src="./docs/images/teach.png" width="30"/>

* [Installation Guide](./docs/install.md)
* [Quick Start](./docs/whole_process.md)

*  Data Preparation
   * [Annotated Data Preparation](./docs/data/marker/marker.md)
   * [Annotation Tutorial](./docs/data/transform/transform.md)
   * [Custom Dataset](./docs/data/custom/data_prepare.md)

* [Model Training](/docs/train/train.md)
* [Model Evaluation](./docs/evaluation/evaluate/evaluate.md)
* [Prediction](./docs/predict/predict.md)

* Model Export
    * [Export Inference Model](./docs/model_export.md)
    * [Export ONNX Model](./docs/model_export_onnx.md)

*  Model Deploy
    * [Paddle Inference (Python)](./docs/deployment/inference/python_inference.md)
    * [Paddle Inference (C++)](./docs/deployment/inference/cpp_inference.md)
    * [Paddle Lite](./docs/deployment/lite/lite.md)
    * [Paddle Serving](./docs/deployment/serving/serving.md)
    * [Paddle JS](./docs/deployment/web/web.md)
    * [Benchmark](./docs/deployment/inference/infer_benchmark.md)

*  Model Compression
    * [Quantization](./docs/slim/quant/quant.md)
    * [Distillation](./docs/slim/distill/distill.md)
    * [Prune](./docs/slim/prune/prune.md)

*  Easy API
    * [API Documention](./docs/apis/README.md)
    * [API Tutorial](./docs/api_example.md)
*  Baisc Knowledge
    * [Data Augmentation](./docs/module/data/data.md)
    * [Loss Description](./docs/module/loss/losses_en.md)
*  Advanced Development
    * [Detailed Configuration File](./docs/design/use/use.md)
    * [Create Your Own Model](./docs/design/create/add_new_model.md)
*  Pull Request
    * [PR Tutorial](./docs/pr/pr/pr.md)
    * [PR Style](./docs/pr/pr/style_cn.md)

* [Static Graph Version](./docs/static/static.md)
* [Community](#Community)
* [FAQ](./docs/faq/faq/faq.md)

## Practical Projects
  * [Interactive Segmentation](./EISeg)
  * [Image Matting](./contrib/Matting)
  * [PP-HumanSeg](./contrib/PP-HumanSeg)
  * [Cityscapes SOTA](./contrib/CityscapesSOTA)
  * [Panoptic Segmentation](./contrib/PanopticDeepLab)
  * [CVPR Champion Solution](./contrib/AutoNUE)
  * [Domain Adaptation](./contrib/DomainAdaptation)


## Community <img src="./docs/images/chat.png" width="30"/>

* If you have any problem or suggestion on PaddleSeg, please send us issues through [GitHub Issues](https://github.com/PaddlePaddle/PaddleSeg/issues).
* Welcome to Join PaddleSeg QQ Group
<div align="center">
<img src="./docs/images/QQ_chat.png"  width = "200" />  
</div>

## License

PaddleSeg is released under the [Apache 2.0 license](LICENSE).

## Acknowledgement
* Thanks [jm12138](https://github.com/jm12138) for contributing U<sup>2</sup>-Net.
* Thanks [zjhellofss](https://github.com/zjhellofss) (Fu Shenshen) for contributing Attention U-Net, and Dice Loss.
* Thanks [liuguoyu666](https://github.com/liguoyu666), [geoyee](https://github.com/geoyee) for contributing U-Net++ and U-Net3+.
* Thanks [yazheng0307](https://github.com/yazheng0307) (LIU Zheng) for contributing quick-start document.
* Thanks [CuberrChen](https://github.com/CuberrChen) for contributing STDC(rethink BiSeNet), PointRend and DetailAggregateLoss.
* Thanks [stuartchen1949](https://github.com/stuartchen1949) for contributing SegNet.
* Thanks [justld](https://github.com/justld) (Lang Du) for contributing ESPNetV2, DMNet, ENCNet, HRNet_W48_Contrast, SECrossEntropyLoss and PixelContrastCrossEntropyLoss.
* Thanks [Herman-Hu-saber](https://github.com/Herman-Hu-saber) (Hu Huiming) for contributing ESPNet.
* Thanks [zhangjin12138](https://github.com/zhangjin12138) for contributing RandomCenterCrop.
* Thanks [simuler](https://github.com/simuler) for contributing ESPNetV1.
* Thanks [ETTR123](https://github.com/ETTR123)(Zhang Kai) for contributing PFPNNet.

## Citation
If you find our project useful in your research, please consider citing:

```latex
@misc{liu2021paddleseg,
      title={PaddleSeg: A High-Efficient Development Toolkit for Image Segmentation},
      author={Yi Liu and Lutao Chu and Guowei Chen and Zewu Wu and Zeyu Chen and Baohua Lai and Yuying Hao},
      year={2021},
      eprint={2101.06175},
      archivePrefix={arXiv},
      primaryClass={cs.CV}
}

@misc{paddleseg2019,
    title={PaddleSeg, End-to-end image segmentation kit based on PaddlePaddle},
    author={PaddlePaddle Contributors},
    howpublished = {\url{https://github.com/PaddlePaddle/PaddleSeg}},
    year={2019}
}
```<|MERGE_RESOLUTION|>--- conflicted
+++ resolved
@@ -10,11 +10,7 @@
 ## News <img src="./docs/images/seg_news_icon.png" width="50"/>
 
 * [2022-01-04] We published a paper on portrait segmentation named [PP-HumanSeg](./contrib/PP-HumanSeg/paper.md), and released Semantic Connectivity-aware Learning (SCL) framework and a Large-Scale Teleconferencing Video Dataset.
-<<<<<<< HEAD
-* [2021-10-11] We released PaddleSeg v2.3 with the improved interactive segmentation tool ([EISeg v0.3](./EISeg)), two [matting](./contrib/Matting) algorithms, and segmentation model compression.
-=======
 * [2021-10-11] We released PaddleSeg v2.3 with the improved interactive segmentation tool ([EISeg v0.3](./EISeg)), two [matting]((./contrib/Matting)) algorithms, and segmentation model compression.
->>>>>>> 3cfc0bf6
 * For more information please refer to [Release Note](https://github.com/PaddlePaddle/PaddleSeg/releases).
 
 ## Introduction
