# Copyright (c) 2020 PaddlePaddle Authors. All Rights Reserved.
#
# Licensed under the Apache License, Version 2.0 (the "License");
# you may not use this file except in compliance with the License.
# You may obtain a copy of the License at
#
#    http://www.apache.org/licenses/LICENSE-2.0
#
# Unless required by applicable law or agreed to in writing, software
# distributed under the License is distributed on an "AS IS" BASIS,
# WITHOUT WARRANTIES OR CONDITIONS OF ANY KIND, either express or implied.
# See the License for the specific language governing permissions and
# limitations under the License.

import codecs
import os
from typing import Any, Dict, Generic
import warnings
from ast import literal_eval

import paddle
import yaml
import six

from paddleseg.cvlibs import manager, AdamWDL
from paddleseg.utils import logger


class Config(object):
    '''
    Training configuration parsing. The only yaml/yml file is supported.

    The following hyper-parameters are available in the config file:
        batch_size: The number of samples per gpu.
        iters: The total training steps.
        train_dataset: A training data config including type/data_root/transforms/mode.
            For data type, please refer to paddleseg.datasets.
            For specific transforms, please refer to paddleseg.transforms.transforms.
        val_dataset: A validation data config including type/data_root/transforms/mode.
        optimizer: A optimizer config, but currently PaddleSeg only supports sgd with momentum in config file.
            In addition, weight_decay could be set as a regularization.
        learning_rate: A learning rate config. If decay is configured, learning _rate value is the starting learning rate,
             where only poly decay is supported using the config file. In addition, decay power and end_lr are tuned experimentally.
        loss: A loss config. Multi-loss config is available. The loss type order is consistent with the seg model outputs,
            where the coef term indicates the weight of corresponding loss. Note that the number of coef must be the same as the number of
            model outputs, and there could be only one loss type if using the same loss type among the outputs, otherwise the number of
            loss type must be consistent with coef.
        model: A model config including type/backbone and model-dependent arguments.
            For model type, please refer to paddleseg.models.
            For backbone, please refer to paddleseg.models.backbones.

    Args:
        path (str) : The path of config file, supports yaml format only.

    Examples:

        from paddleseg.cvlibs.config import Config

        # Create a cfg object with yaml file path.
        cfg = Config(yaml_cfg_path)

        # Parsing the argument when its property is used.
        train_dataset = cfg.train_dataset

        # the argument of model should be parsed after dataset,
        # since the model builder uses some properties in dataset.
        model = cfg.model
        ...
    '''

    def __init__(self,
                 path: str,
                 learning_rate: float=None,
                 batch_size: int=None,
                 iters: int=None,
                 opts: list=None):
        if not path:
            raise ValueError('Please specify the configuration file path.')

        if not os.path.exists(path):
            raise FileNotFoundError('File {} does not exist'.format(path))

        self._model = None
        self._losses = None
        if path.endswith('yml') or path.endswith('yaml'):
            self.dic = self._parse_from_yaml(path)
        else:
            raise RuntimeError('Config file should in yaml format!')

        self.update(
            learning_rate=learning_rate,
            batch_size=batch_size,
            iters=iters,
            opts=opts)

        model_cfg = self.dic.get('model', None)
        if model_cfg is None:
            raise RuntimeError('No model specified in the configuration file.')
        if (not self.train_dataset_config) and (not self.val_dataset_config):
            raise ValueError(
                'One of `train_dataset` or `val_dataset should be given, but there are none.'
            )

    def _update_dic(self, dic, base_dic):
        """
        Update config from dic based base_dic
        """
        base_dic = base_dic.copy()
        dic = dic.copy()

        if dic.get('_inherited_', True) == False:
            dic.pop('_inherited_')
            return dic

        for key, val in dic.items():
            if isinstance(val, dict) and key in base_dic:
                base_dic[key] = self._update_dic(val, base_dic[key])
            else:
                base_dic[key] = val
        dic = base_dic
        return dic

    def _parse_from_yaml(self, path: str):
        '''Parse a yaml file and build config'''
        with codecs.open(path, 'r', 'utf-8') as file:
            dic = yaml.load(file, Loader=yaml.FullLoader)

        if '_base_' in dic:
            cfg_dir = os.path.dirname(path)
            base_path = dic.pop('_base_')
            base_path = os.path.join(cfg_dir, base_path)
            base_dic = self._parse_from_yaml(base_path)
            dic = self._update_dic(dic, base_dic)
        return dic

    def update(self,
               learning_rate: float=None,
               batch_size: int=None,
               iters: int=None,
               opts: list=None):
        '''Update config'''
        if learning_rate:
            if 'lr_scheduler' in self.dic:
                self.dic['lr_scheduler']['learning_rate'] = learning_rate
            else:
                self.dic['learning_rate']['value'] = learning_rate

        if batch_size:
            self.dic['batch_size'] = batch_size

        if iters:
            self.dic['iters'] = iters

        # fix parameters by --opts of command
        if opts is not None:
            if len(opts) % 2 != 0 or len(opts) == 0:
                raise ValueError(
                    "Command line options config `--opts` format error! It should be even length like: k1 v1 k2 v2 ... Please check it: {}".
                    format(opts))
            for key, value in zip(opts[0::2], opts[1::2]):
                if isinstance(value, six.string_types):
                    try:
                        value = literal_eval(value)
                    except ValueError:
                        pass
                    except SyntaxError:
                        pass
                key_list = key.split('.')
                dic = self.dic
                for subkey in key_list[:-1]:
                    dic.setdefault(subkey, dict())
                    dic = dic[subkey]
                dic[key_list[-1]] = value

    @property
    def batch_size(self) -> int:
        return self.dic.get('batch_size', 1)

    @property
    def iters(self) -> int:
        iters = self.dic.get('iters')
        if not iters:
            raise RuntimeError('No iters specified in the configuration file.')
        return iters

    @property
    def lr_scheduler(self) -> paddle.optimizer.lr.LRScheduler:
        if 'lr_scheduler' not in self.dic:
            raise RuntimeError(
                'No `lr_scheduler` specified in the configuration file.')
        params = self.dic.get('lr_scheduler')

        use_warmup = False
        if 'warmup_iters' in params:
            use_warmup = True
            warmup_iters = params.pop('warmup_iters')
            assert 'warmup_start_lr' in params, \
                "When use warmup, please set warmup_start_lr and warmup_iters in lr_scheduler"
            warmup_start_lr = params.pop('warmup_start_lr')
            end_lr = params['learning_rate']

        lr_type = params.pop('type')
        if lr_type == 'PolynomialDecay':
            iters = self.iters - warmup_iters if use_warmup else self.iters
            iters = max(iters, 1)
            params.setdefault('decay_steps', iters)
            params.setdefault('end_lr', 0)
            params.setdefault('power', 0.9)
        lr_sche = getattr(paddle.optimizer.lr, lr_type)(**params)

        if use_warmup:
            lr_sche = paddle.optimizer.lr.LinearWarmup(
                learning_rate=lr_sche,
                warmup_steps=warmup_iters,
                start_lr=warmup_start_lr,
                end_lr=end_lr)

        return lr_sche

    @property
    def learning_rate(self) -> paddle.optimizer.lr.LRScheduler:
        logger.warning(
            '''`learning_rate` in configuration file will be deprecated, please use `lr_scheduler` instead. E.g
            lr_scheduler:
                type: PolynomialDecay
                learning_rate: 0.01''')

        _learning_rate = self.dic.get('learning_rate', {})
        if isinstance(_learning_rate, float):
            return _learning_rate

        _learning_rate = self.dic.get('learning_rate', {}).get('value')
        if not _learning_rate:
            raise RuntimeError(
                'No learning rate specified in the configuration file.')

        args = self.decay_args
        decay_type = args.pop('type')

        if decay_type == 'poly':
            lr = _learning_rate
            return paddle.optimizer.lr.PolynomialDecay(lr, **args)
        elif decay_type == 'piecewise':
            values = _learning_rate
            return paddle.optimizer.lr.PiecewiseDecay(values=values, **args)
        elif decay_type == 'stepdecay':
            lr = _learning_rate
            return paddle.optimizer.lr.StepDecay(lr, **args)
        else:
            raise RuntimeError('Only poly and piecewise decay support.')

    @property
    def optimizer(self) -> paddle.optimizer.Optimizer:
        if 'lr_scheduler' in self.dic:
            lr = self.lr_scheduler
        else:
            lr = self.learning_rate
        args = self.optimizer_args
        optimizer_type = args.pop('type')

        params = self.model.parameters()
        if 'backbone_lr_mult' in args:
            if not hasattr(self.model, 'backbone'):
                logger.warning('The backbone_lr_mult is not effective because'
                               ' the model does not have backbone')
            else:
                backbone_lr_mult = args.pop('backbone_lr_mult')
                backbone_params = self.model.backbone.parameters()
                backbone_params_id = [id(x) for x in backbone_params]
                other_params = [
                    x for x in params if id(x) not in backbone_params_id
                ]
                params = [{
                    'params': backbone_params,
                    'learning_rate': backbone_lr_mult
                }, {
                    'params': other_params
                }]

        if optimizer_type == 'sgd':
            return paddle.optimizer.Momentum(lr, parameters=params, **args)
        elif optimizer_type == 'adam':
<<<<<<< HEAD
            return paddle.optimizer.Adam(
                lr, parameters=self.model.parameters(), **args)
        elif optimizer_type == 'adamwdl':
            skip_list = self.model.backbone.no_weight_decay()

            decay_dict = {
                param.name: not (len(param.shape) == 1 or name.endswith(".bias")
                                 or name in skip_list)
                for name, param in self.model.named_parameters()
            }
            args['n_layers'] = self.model.backbone.get_num_layers()
            args['apply_decay_param_fun'] = lambda n: decay_dict[n]
            name_dict = dict()
            for n, p in self.model.named_parameters():
                name_dict[p.name] = n
            args['name_dict'] = name_dict

            optimizer = AdamWDL(lr, parameters=self.model.parameters(), **args)

            return optimizer

=======
            return paddle.optimizer.Adam(lr, parameters=params, **args)
>>>>>>> e838945c
        elif optimizer_type in paddle.optimizer.__all__:
            return getattr(paddle.optimizer, optimizer_type)(lr,
                                                             parameters=params,
                                                             **args)

        raise RuntimeError('Unknown optimizer type {}.'.format(optimizer_type))

    @property
    def optimizer_args(self) -> dict:
        args = self.dic.get('optimizer', {}).copy()
        if args['type'] == 'sgd':
            args.setdefault('momentum', 0.9)
        elif args['type'] == 'adamwdl':
            args.pop('momentum', None)

        return args

    @property
    def decay_args(self) -> dict:
        args = self.dic.get('learning_rate', {}).get(
            'decay', {'type': 'poly',
                      'power': 0.9}).copy()

        if args['type'] == 'poly':
            args.setdefault('decay_steps', self.iters)
            args.setdefault('end_lr', 0)

        return args

    @property
    def loss(self) -> dict:
        if self._losses is None:
            self._losses = self._prepare_loss('loss')
        return self._losses

    @property
    def distill_loss(self) -> dict:
        if not hasattr(self, '_distill_losses'):
            self._distill_losses = self._prepare_loss('distill_loss')
        return self._distill_losses

    def _prepare_loss(self, loss_name):
        """
        Parse the loss parameters and load the loss layers.

        Args:
            loss_name (str): The root name of loss in the yaml file.
        Returns:
            dict: A dict including the loss parameters and layers.
        """
        args = self.dic.get(loss_name, {}).copy()
        if 'types' in args and 'coef' in args:
            len_types = len(args['types'])
            len_coef = len(args['coef'])
            if len_types != len_coef:
                if len_types == 1:
                    args['types'] = args['types'] * len_coef
                else:
                    raise ValueError(
                        'The length of types should equal to coef or equal to 1 in loss config, but they are {} and {}.'
                        .format(len_types, len_coef))
        else:
            raise ValueError(
                'Loss config should contain keys of "types" and "coef"')

        losses = dict()
        for key, val in args.items():
            if key == 'types':
                losses['types'] = []
                for item in args['types']:
                    if item['type'] != 'MixedLoss':
                        if 'ignore_index' in item:
                            assert item['ignore_index'] == self.train_dataset.ignore_index, 'If ignore_index of loss is set, '\
                            'the ignore_index of loss and train_dataset must be the same. \nCurrently, loss ignore_index = {}, '\
                            'train_dataset ignore_index = {}. \nIt is recommended not to set loss ignore_index, so it is consistent with '\
                            'train_dataset by default.'.format(item['ignore_index'], self.train_dataset.ignore_index)
                        item['ignore_index'] = \
                            self.train_dataset.ignore_index
                    losses['types'].append(self._load_object(item))
            else:
                losses[key] = val
        if len(losses['coef']) != len(losses['types']):
            raise RuntimeError(
                'The length of coef should equal to types in loss config: {} != {}.'
                .format(len(losses['coef']), len(losses['types'])))
        return losses

    @property
    def model(self) -> paddle.nn.Layer:
        model_cfg = self.dic.get('model').copy()
        if not self._model:
            self._model = self._load_object(model_cfg)
        return self._model

    @property
    def train_dataset_config(self) -> Dict:
        return self.dic.get('train_dataset', {}).copy()

    @property
    def val_dataset_config(self) -> Dict:
        return self.dic.get('val_dataset', {}).copy()

    @property
    def train_dataset_class(self) -> Generic:
        dataset_type = self.train_dataset_config['type']
        return self._load_component(dataset_type)

    @property
    def val_dataset_class(self) -> Generic:
        dataset_type = self.val_dataset_config['type']
        return self._load_component(dataset_type)

    @property
    def train_dataset(self) -> paddle.io.Dataset:
        _train_dataset = self.train_dataset_config
        if not _train_dataset:
            return None
        return self._load_object(_train_dataset)

    @property
    def val_dataset(self) -> paddle.io.Dataset:
        _val_dataset = self.val_dataset_config
        if not _val_dataset:
            return None
        return self._load_object(_val_dataset)

    def _load_component(self, com_name: str) -> Any:
        com_list = [
            manager.MODELS, manager.BACKBONES, manager.DATASETS,
            manager.TRANSFORMS, manager.LOSSES
        ]

        for com in com_list:
            if com_name in com.components_dict:
                return com[com_name]
        else:
            raise RuntimeError(
                'The specified component was not found {}.'.format(com_name))

    def _load_object(self, cfg: dict) -> Any:
        cfg = cfg.copy()
        if 'type' not in cfg:
            raise RuntimeError('No object information in {}.'.format(cfg))

        component = self._load_component(cfg.pop('type'))

        params = {}
        for key, val in cfg.items():
            if self._is_meta_type(val):
                params[key] = self._load_object(val)
            elif isinstance(val, list):
                params[key] = [
                    self._load_object(item)
                    if self._is_meta_type(item) else item for item in val
                ]
            else:
                params[key] = val

        return component(**params)

    @property
    def test_config(self) -> Dict:
        return self.dic.get('test_config', {})

    @property
    def export_config(self) -> Dict:
        return self.dic.get('export', {})

    @property
    def to_static_training(self) -> bool:
        '''Whether to use @to_static for training'''
        return self.dic.get('to_static_training', False)

    def _is_meta_type(self, item: Any) -> bool:
        return isinstance(item, dict) and 'type' in item

    def __str__(self) -> str:
        return yaml.dump(self.dic)

    @property
    def val_transforms(self) -> list:
        """Get val_transform from val_dataset"""
        _val_dataset = self.val_dataset_config
        if not _val_dataset:
            return []
        _transforms = _val_dataset.get('transforms', [])
        transforms = []
        for i in _transforms:
            transforms.append(self._load_object(i))
        return transforms

    def check_sync_info(self) -> None:
        """
        Check and sync the info, such as num_classes and img_channels, 
        between the config of model, train_dataset and val_dataset.
        """
        self._check_sync_num_classes()
        self._check_sync_img_channels()

    def _check_sync_num_classes(self):
        num_classes_set = set()

        if self.dic['model'].get('num_classes', None) is not None:
            num_classes_set.add(self.dic['model'].get('num_classes'))
        if self.train_dataset_config:
            if hasattr(self.train_dataset_class, 'NUM_CLASSES'):
                num_classes_set.add(self.train_dataset_class.NUM_CLASSES)
            elif 'num_classes' in self.train_dataset_config:
                num_classes_set.add(self.train_dataset_config['num_classes'])
        if self.val_dataset_config:
            if hasattr(self.val_dataset_class, 'NUM_CLASSES'):
                num_classes_set.add(self.val_dataset_class.NUM_CLASSES)
            elif 'num_classes' in self.val_dataset_config:
                num_classes_set.add(self.val_dataset_config['num_classes'])

        if len(num_classes_set) == 0:
            raise ValueError(
                '`num_classes` is not found. Please set it in model, train_dataset or val_dataset'
            )
        elif len(num_classes_set) > 1:
            raise ValueError(
                '`num_classes` is not consistent: {}. Please set it consistently in model or train_dataset or val_dataset'
                .format(num_classes_set))

        num_classes = num_classes_set.pop()
        self.dic['model']['num_classes'] = num_classes
        if self.train_dataset_config and \
            (not hasattr(self.train_dataset_class, 'NUM_CLASSES')):
            self.dic['train_dataset']['num_classes'] = num_classes
        if self.val_dataset_config and \
            (not hasattr(self.val_dataset_class, 'NUM_CLASSES')):
            self.dic['val_dataset']['num_classes'] = num_classes

    def _check_sync_img_channels(self):
        img_channels_set = set()
        model_cfg = self.dic['model']

        # If the model has backbone, in_channels is the input params of backbone.
        # Otherwise, in_channels is the input params of the model.
        if 'backbone' in model_cfg:
            x = model_cfg['backbone'].get('in_channels', None)
            if x is not None:
                img_channels_set.add(x)
        elif model_cfg.get('in_channels', None) is not None:
            img_channels_set.add(model_cfg.get('in_channels'))
        if self.train_dataset_config and \
            ('img_channels' in self.train_dataset_config):
            img_channels_set.add(self.train_dataset_config['img_channels'])
        if self.val_dataset_config and \
            ('img_channels' in self.val_dataset_config):
            img_channels_set.add(self.val_dataset_config['img_channels'])

        if len(img_channels_set) > 1:
            raise ValueError(
                '`img_channels` is not consistent: {}. Please set it consistently in model or train_dataset or val_dataset'
                .format(img_channels_set))

        img_channels = 3 if len(img_channels_set) == 0 \
            else img_channels_set.pop()
        if 'backbone' in model_cfg:
            self.dic['model']['backbone']['in_channels'] = img_channels
        else:
            self.dic['model']['in_channels'] = img_channels
        if self.train_dataset_config and \
            self.train_dataset_config['type'] == "Dataset":
            self.dic['train_dataset']['img_channels'] = img_channels
        if self.val_dataset_config and \
            self.val_dataset_config['type'] == "Dataset":
            self.dic['val_dataset']['img_channels'] = img_channels<|MERGE_RESOLUTION|>--- conflicted
+++ resolved
@@ -280,9 +280,7 @@
         if optimizer_type == 'sgd':
             return paddle.optimizer.Momentum(lr, parameters=params, **args)
         elif optimizer_type == 'adam':
-<<<<<<< HEAD
-            return paddle.optimizer.Adam(
-                lr, parameters=self.model.parameters(), **args)
+            return paddle.optimizer.Adam(lr, parameters=params, **args)
         elif optimizer_type == 'adamwdl':
             skip_list = self.model.backbone.no_weight_decay()
 
@@ -302,9 +300,6 @@
 
             return optimizer
 
-=======
-            return paddle.optimizer.Adam(lr, parameters=params, **args)
->>>>>>> e838945c
         elif optimizer_type in paddle.optimizer.__all__:
             return getattr(paddle.optimizer, optimizer_type)(lr,
                                                              parameters=params,
