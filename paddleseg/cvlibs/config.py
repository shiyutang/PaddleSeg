# Copyright (c) 2020 PaddlePaddle Authors. All Rights Reserved.
#
# Licensed under the Apache License, Version 2.0 (the "License");
# you may not use this file except in compliance with the License.
# You may obtain a copy of the License at
#
#    http://www.apache.org/licenses/LICENSE-2.0
#
# Unless required by applicable law or agreed to in writing, software
# distributed under the License is distributed on an "AS IS" BASIS,
# WITHOUT WARRANTIES OR CONDITIONS OF ANY KIND, either express or implied.
# See the License for the specific language governing permissions and
# limitations under the License.

import six
import codecs
import os
from ast import literal_eval
from typing import Any, Dict, Optional

import yaml
import paddle

from paddleseg.cvlibs import config_checker as checker
from paddleseg.cvlibs import manager
from paddleseg.utils import logger, utils

_INHERIT_KEY = '_inherited_'
_BASE_KEY = '_base_'


class Config(object):
    """
    Configuration parsing.

    The following hyper-parameters are available in the config file:
        batch_size: The number of samples per gpu.
        iters: The total training steps.
        train_dataset: A training data config including type/data_root/transforms/mode.
            For data type, please refer to paddleseg.datasets.
            For specific transforms, please refer to paddleseg.transforms.transforms.
        val_dataset: A validation data config including type/data_root/transforms/mode.
        optimizer: A optimizer config. Please refer to paddleseg.optimizers.
        loss: A loss config. Multi-loss config is available. The loss type order is 
            consistent with the seg model outputs, where the coef term indicates the 
            weight of corresponding loss. Note that the number of coef must be the 
            same as the number of model outputs, and there could be only one loss type 
            if using the same loss type among the outputs, otherwise the number of
            loss type must be consistent with coef.
        model: A model config including type/backbone and model-dependent arguments.
            For model type, please refer to paddleseg.models.
            For backbone, please refer to paddleseg.models.backbones.

    Args:
        path (str) : The path of config file, supports yaml format only.
        opts (list, optional): Use opts to update the key-value pairs of all options.

    """

    def __init__(self,
                 path: str,
                 learning_rate: Optional[float]=None,
                 batch_size: Optional[int]=None,
                 iters: Optional[int]=None,
                 opts: Optional[list]=None,
<<<<<<< HEAD
                 checker: Optional[checker.ConfigChecker]=None,
                 slim_config=False):
=======
                 checker: Optional[checker.ConfigChecker]=None):
>>>>>>> 88cbff85
        assert os.path.exists(path), \
            'Config path ({}) does not exist'.format(path)
        assert path.endswith('yml') or path.endswith('yaml'), \
            'Config file ({}) should be yaml format'.format(path)

        self.dic = self._parse_from_yaml(path)
        self.dic = self.update_config_dict(
            self.dic,
            learning_rate=learning_rate,
            batch_size=batch_size,
            iters=iters,
            opts=opts)

        if checker is None:
            if not slim_config:
                checker = self._build_default_checker()
            else:
                checker = self._build_slim_checker()
        checker.apply_all_rules(self)

    @property
    def batch_size(self) -> int:
        return self.dic.get('batch_size')

    @property
    def iters(self) -> int:
        return self.dic.get('iters')

    @property
    def to_static_training(self) -> bool:
        return self.dic.get('to_static_training', False)

    @property
    def model_cfg(self) -> Dict:
        return self.dic.get('model', {}).copy()

    @property
    def loss_cfg(self) -> Dict:
        return self.dic.get('loss', {}).copy()

    @property
    def distill_loss_cfg(self) -> Dict:
        return self.dic.get('distill_loss', {}).copy()

    @property
    def lr_scheduler_cfg(self) -> Dict:
        return self.dic.get('lr_scheduler', {}).copy()

    @property
    def optimizer_cfg(self) -> Dict:
        return self.dic.get('optimizer', {}).copy()

    @property
    def train_dataset_cfg(self) -> Dict:
        return self.dic.get('train_dataset', {}).copy()

    @property
    def val_dataset_cfg(self) -> Dict:
        return self.dic.get('val_dataset', {}).copy()

    # TODO merge test_config into val_dataset
    @property
    def test_config(self) -> Dict:
        return self.dic.get('test_config', {}).copy()

    @classmethod
    def update_config_dict(cls, dic: dict, *args, **kwargs) -> dict:
        return update_config_dict(dic, *args, **kwargs)

    @classmethod
    def _parse_from_yaml(cls, path: str, *args, **kwargs) -> dict:
        return parse_from_yaml(path, *args, **kwargs)

    @classmethod
    def _build_default_checker(cls):
        rules = []
        rules.append(checker.DefaultPrimaryRule())
        rules.append(checker.DefaultSyncNumClassesRule())
        rules.append(checker.DefaultSyncImgChannelsRule())
        # Losses
        rules.append(checker.DefaultLossRule('loss'))
        rules.append(checker.DefaultSyncIgnoreIndexRule('loss'))
        # Distillation losses
        rules.append(checker.DefaultLossRule('distill_loss'))
        rules.append(checker.DefaultSyncIgnoreIndexRule('distill_loss'))

        return checker.ConfigChecker(rules, allow_update=True)

    @classmethod
    def _build_slim_checker(cls):
        rules = [checker.DataPrimaryRule()]

        return checker.ConfigChecker(rules, allow_update=True)

    def __str__(self) -> str:
        # Use NoAliasDumper to avoid yml anchor 
        return yaml.dump(self.dic, Dumper=utils.NoAliasDumper)


def parse_from_yaml(path: str):
    """Parse a yaml file and build config"""
    with codecs.open(path, 'r', 'utf-8') as file:
        dic = yaml.load(file, Loader=yaml.FullLoader)

    if _BASE_KEY in dic:
        base_files = dic.pop(_BASE_KEY)
        if isinstance(base_files, str):
            base_files = [base_files]
        for bf in base_files:
            base_path = os.path.join(os.path.dirname(path), bf)
            base_dic = parse_from_yaml(base_path)
            dic = merge_config_dicts(dic, base_dic)

    return dic


def merge_config_dicts(dic, base_dic):
    """Merge dic to base_dic and return base_dic."""
    base_dic = base_dic.copy()
    dic = dic.copy()

    if not dic.get(_INHERIT_KEY, True):
        dic.pop(_INHERIT_KEY)
        return dic

    for key, val in dic.items():
        if isinstance(val, dict) and key in base_dic:
            base_dic[key] = merge_config_dicts(val, base_dic[key])
        else:
            base_dic[key] = val

    return base_dic


def update_config_dict(dic: dict,
                       learning_rate: Optional[float]=None,
                       batch_size: Optional[int]=None,
                       iters: Optional[int]=None,
                       opts: Optional[list]=None):
    """Update config"""
    # TODO: If the items to update are marked as anchors in the yaml file,
    # we should synchronize the references.
    dic = dic.copy()

    if learning_rate:
        dic['lr_scheduler']['learning_rate'] = learning_rate
    if batch_size:
        dic['batch_size'] = batch_size
    if iters:
        dic['iters'] = iters

    if opts is not None:
        for item in opts:
            assert ('=' in item) and (len(item.split('=')) == 2), "--opts params should be key=value," \
                " such as `--opts batch_size=1 test_config.scales=0.75,1.0,1.25`, " \
                "but got ({})".format(opts)

            key, value = item.split('=')
            if isinstance(value, six.string_types):
                try:
                    value = literal_eval(value)
                except ValueError:
                    pass
                except SyntaxError:
                    pass
            key_list = key.split('.')

            tmp_dic = dic
            for subkey in key_list[:-1]:
                assert subkey in tmp_dic, "Can not update {}, because it is not in config.".format(
                    key)
                tmp_dic = tmp_dic[subkey]
            tmp_dic[key_list[-1]] = value

    return dic<|MERGE_RESOLUTION|>--- conflicted
+++ resolved
@@ -63,12 +63,7 @@
                  batch_size: Optional[int]=None,
                  iters: Optional[int]=None,
                  opts: Optional[list]=None,
-<<<<<<< HEAD
-                 checker: Optional[checker.ConfigChecker]=None,
-                 slim_config=False):
-=======
                  checker: Optional[checker.ConfigChecker]=None):
->>>>>>> 88cbff85
         assert os.path.exists(path), \
             'Config path ({}) does not exist'.format(path)
         assert path.endswith('yml') or path.endswith('yaml'), \
