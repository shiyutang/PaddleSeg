--- conflicted
+++ resolved
@@ -91,49 +91,8 @@
         return self.dic.get('iters')
 
     @property
-<<<<<<< HEAD
-    def optimizer(self) -> paddle.optimizer.Optimizer:
-        if 'lr_scheduler' in self.dic:
-            lr = self.lr_scheduler
-        else:
-            lr = self.learning_rate
-        args = self.optimizer_args
-        optimizer_type = args.pop('type')
-
-        params = self.model.parameters()
-        if 'backbone_lr_mult' in args:
-            if not hasattr(self.model, 'backbone'):
-                logger.warning('The backbone_lr_mult is not effective because'
-                               ' the model does not have backbone')
-            else:
-                backbone_lr_mult = args.pop('backbone_lr_mult')
-                print('!!!! backbone lr_multi is set to', backbone_lr_mult)
-                backbone_params = self.model.backbone.parameters()
-                backbone_params_id = [id(x) for x in backbone_params]
-                other_params = [
-                    x for x in params if id(x) not in backbone_params_id
-                ]
-                params = [{
-                    'params': backbone_params,
-                    'learning_rate': backbone_lr_mult
-                }, {
-                    'params': other_params
-                }]
-
-        if optimizer_type == 'sgd':
-            return paddle.optimizer.Momentum(lr, parameters=params, **args)
-        elif optimizer_type == 'adam':
-            return paddle.optimizer.Adam(lr, parameters=params, **args)
-        elif optimizer_type in paddle.optimizer.__all__:
-            return getattr(paddle.optimizer, optimizer_type)(lr,
-                                                             parameters=params,
-                                                             **args)
-
-        raise RuntimeError('Unknown optimizer type {}.'.format(optimizer_type))
-=======
     def to_static_training(self) -> bool:
         return self.dic.get('to_static_training', False)
->>>>>>> ba7b4d61
 
     @property
     def model_cfg(self) -> Dict:
