--- conflicted
+++ resolved
@@ -67,8 +67,4 @@
 from .topformer import TopFormer
 from .rtformer import RTFormer
 from .maskformer import MaskFormer
-<<<<<<< HEAD
-from .lpsnet import LPSNet
-=======
-from .lpsnet import LPSNet
->>>>>>> 87381737
+from .lpsnet import LPSNet