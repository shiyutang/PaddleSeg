# Copyright (c) 2022 PaddlePaddle Authors. All Rights Reserved.
#
# Licensed under the Apache License, Version 2.0 (the "License");
# you may not use this file except in compliance with the License.
# You may obtain a copy of the License at
#
#    http://www.apache.org/licenses/LICENSE-2.0
#
# Unless required by applicable law or agreed to in writing, software
# distributed under the License is distributed on an "AS IS" BASIS,
# WITHOUT WARRANTIES OR CONDITIONS OF ANY KIND, either express or implied.
# See the License for the specific language governing permissions and
# limitations under the License.

import warnings

import paddle
import paddle.nn as nn
import paddle.nn.functional as F

from paddleseg.cvlibs import manager
from paddleseg.models import layers
from paddleseg.utils import utils
from paddleseg.models.backbones.top_transformer import ConvBNAct


@manager.MODELS.add_component
class TopFormer(nn.Layer):
    """
    The Token Pyramid Transformer(TopFormer) implementation based on PaddlePaddle.

    The original article refers to
    Zhang, Wenqiang, Zilong Huang, Guozhong Luo, Tao Chen, Xinggang Wang, Wenyu Liu, Gang Yu,
    and Chunhua Shen. "TopFormer: Token Pyramid Transformer for Mobile Semantic Segmentation." 
    In Proceedings of the IEEE/CVF Conference on Computer Vision and Pattern Recognition,
    pp. 12083-12093. 2022.

    This model refers to https://github.com/hustvl/TopFormer.

    Args:
        num_classes(int,optional): The unique number of target classes.
        backbone(nn.Layer): Backbone network.
        head_use_dw (bool, optional): Whether the head use depthwise convolutions. Default: False.
        align_corners (bool, optional): Set the align_corners in resizing. Default: False.
        pretrained (str, optional): The path or url of pretrained model. Default: None.
    """

    def __init__(self,
                 num_classes,
                 backbone,
                 head_use_dw=False,
                 align_corners=False,
                 pretrained=None,
                 upsample='intepolate'):
        super().__init__()
        self.backbone = backbone
        self.upsample = upsample

        head_in_channels = [
            i for i in backbone.injection_out_channels if i is not None
        ]
        self.decode_head = TopFormerHead(
            in_transform='only_one',
            num_classes=num_classes,
            in_channels=head_in_channels,
            use_dw=head_use_dw,
            align_corners=align_corners)

        self.align_corners = align_corners
        self.pretrained = pretrained
        self.init_weight()

    def init_weight(self):
        if self.pretrained is not None:
            utils.load_entire_model(self, self.pretrained)

<<<<<<< HEAD
    def forward(self, x, upsample='intepolate'):
        x_hw = paddle.shape(x)[2:]
        x = self.backbone(x)  # len=3, 1/8,1/16,1/32
        x = self.decode_head(x)
        if upsample == 'intepolate':
            x = F.interpolate(
                x, x_hw, mode='bilinear', align_corners=self.align_corners)
        elif upsample == 'valid':
=======
    def forward(self, x):
        x_hw = x.shape[2:]
        x = self.backbone(x)  # len=3, 1/8,1/16,1/32
        x = self.decode_head(x)
        if self.upsample == 'intepolate':
            x = F.interpolate(
                x, x_hw, mode='bilinear', align_corners=self.align_corners)
        elif self.upsample == 'valid':
>>>>>>> eee190be
            if not self.training:
                labelset = paddle.unique(paddle.argmax(x, 1))
                x = paddle.gather(x, labelset, axis=1)
                x = F.interpolate(
                    x, x_hw, mode='bilinear', align_corners=self.align_corners)

                pred = paddle.argmax(x, 1)
                pred_retrieve = paddle.zeros(pred.shape, dtype='int32')
                for i, val in enumerate(labelset):
                    pred_retrieve[pred == i] = labelset[i].cast('int32')

                return [pred_retrieve]
            else:
                x = F.interpolate(
                    x, x_hw, mode='bilinear', align_corners=self.align_corners)
        else:
            raise NotImplementedError(upsample, "is not implemented")

        return [x]


class TopFormerHead(nn.Layer):
    def __init__(self,
                 num_classes,
                 in_channels,
                 in_index=[0, 1, 2],
                 in_transform='multiple_select',
                 use_dw=False,
                 dropout_ratio=0.1,
                 align_corners=False):
        super().__init__()

        self.in_index = in_index
        self.in_transform = in_transform
        self.align_corners = align_corners

        self._init_inputs(in_channels, in_index, in_transform)
        self.linear_fuse = ConvBNAct(
            in_channels=self.last_channels,
            out_channels=self.last_channels,
            kernel_size=1,
            stride=1,
            groups=self.last_channels if use_dw else 1,
            act=nn.ReLU)
        self.dropout = nn.Dropout2D(dropout_ratio)
        self.conv_seg = nn.Conv2D(
            self.last_channels, num_classes, kernel_size=1)

    def _init_inputs(self, in_channels, in_index, in_transform):
        assert in_transform in [
            None, 'resize_concat', 'multiple_select', 'only_one'
        ]
        if in_transform is not None:
            assert len(in_channels) == len(in_index)
            if in_transform == 'resize_concat':
                self.last_channels = sum(in_channels)
            else:
                self.last_channels = in_channels[0]
        else:
            assert isinstance(in_channels, int)
            assert isinstance(in_index, int)
            self.last_channels = in_channels

    def _transform_inputs(self, inputs):
        if self.in_transform == 'resize_concat':
            inputs = [inputs[i] for i in self.in_index]
            inputs = [
                F.interpolate(
                    input_data=x,
                    size=paddle.shape(inputs[0])[2:],
                    mode='bilinear',
                    align_corners=self.align_corners) for x in inputs
            ]
            inputs = paddle.concat(inputs, axis=1)
        elif self.in_transform == 'multiple_select':
            inputs_tmp = [inputs[i] for i in self.in_index]
            inputs = inputs_tmp[0]
            for x in inputs_tmp[1:]:
                x = F.interpolate(
                    x,
                    size=paddle.shape(inputs)[2:],
                    mode='bilinear',
                    align_corners=self.align_corners)
                inputs += x
        elif self.in_transform == 'only_one':
            pass
        else:
            inputs = inputs[self.in_index]

        return inputs

    def forward(self, x):
        x = self._transform_inputs(x)
        x = self.linear_fuse(x)
        x = self.dropout(x)
        x = self.conv_seg(x)
        return x<|MERGE_RESOLUTION|>--- conflicted
+++ resolved
@@ -74,16 +74,6 @@
         if self.pretrained is not None:
             utils.load_entire_model(self, self.pretrained)
 
-<<<<<<< HEAD
-    def forward(self, x, upsample='intepolate'):
-        x_hw = paddle.shape(x)[2:]
-        x = self.backbone(x)  # len=3, 1/8,1/16,1/32
-        x = self.decode_head(x)
-        if upsample == 'intepolate':
-            x = F.interpolate(
-                x, x_hw, mode='bilinear', align_corners=self.align_corners)
-        elif upsample == 'valid':
-=======
     def forward(self, x):
         x_hw = x.shape[2:]
         x = self.backbone(x)  # len=3, 1/8,1/16,1/32
@@ -92,7 +82,6 @@
             x = F.interpolate(
                 x, x_hw, mode='bilinear', align_corners=self.align_corners)
         elif self.upsample == 'valid':
->>>>>>> eee190be
             if not self.training:
                 labelset = paddle.unique(paddle.argmax(x, 1))
                 x = paddle.gather(x, labelset, axis=1)
