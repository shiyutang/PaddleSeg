--- conflicted
+++ resolved
@@ -95,7 +95,6 @@
         type=int,
         default=None)
 
-<<<<<<< HEAD
     # custom color map
     parser.add_argument(
         '--custom_color',
@@ -105,7 +104,6 @@
         'Save images with a custom color map. Default: None, use paddleseg\'s default color map.',
         type=int,
         default=None)
-=======
     return parser.parse_args()
 
 
@@ -142,7 +140,6 @@
 
     if len(image_list) == 0:
         raise RuntimeError('There are not image file in `--image_path`')
->>>>>>> 2a30ab2c
 
     return parser.parse_args()
 
